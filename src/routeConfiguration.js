import React from 'react';
import {
  AboutPage,
  AuthenticationPage,
  CheckoutPage,
  ContactDetailsPage,
  EditListingPage,
  InboxPage,
  LandingPage,
  ListingPage,
  ManageListingsPage,
  NotFoundPage,
  OrderPage,
  PasswordChangePage,
  PasswordResetPage,
  PasswordRecoveryPage,
  PayoutPreferencesPage,
  ProfilePage,
  ProfileSettingsPage,
  SalePage,
  SearchPage,
  StyleguidePage,
  EmailVerificationPage,
} from './containers';

// routeConfiguration needs to initialize containers first
// Otherwise, components will import form container eventually and
// at that point css bundling / imports will happen in wrong order.
import { NamedRedirect } from './components';

export const ACCOUNT_SETTINGS_PAGES = ['ContactDetailsPage', 'PasswordChangePage'];

// https://en.wikipedia.org/wiki/Universally_unique_identifier#Nil_UUID
const draftId = '00000000-0000-0000-0000-000000000000';
const draftSlug = 'draft';

const RedirectToLandingPage = () => <NamedRedirect name="LandingPage" />;

// Our routes are exact by default.
// See behaviour from Routes.js where Route is created.
const routeConfiguration = () => {
  return [
    {
      path: '/',
      name: 'LandingPage',
      component: props => <LandingPage {...props} />,
    },
<<<<<<< HEAD
    {
      path: '/about',
      name: 'AboutPage',
      component: AboutPage,
    },
=======
>>>>>>> 6446f170
    {
      path: '/s',
      name: 'SearchPage',
      component: props => <SearchPage {...props} />,
      loadData: SearchPage.loadData,
    },
    {
      path: '/s/filters',
      name: 'SearchFiltersPage',
      component: props => <SearchPage {...props} tab="filters" />,
      loadData: SearchPage.loadData,
    },
    {
      path: '/s/listings',
      name: 'SearchListingsPage',
      component: props => <SearchPage {...props} tab="listings" />,
      loadData: SearchPage.loadData,
    },
    {
      path: '/s/map',
      name: 'SearchMapPage',
      component: props => <SearchPage {...props} tab="map" />,
      loadData: SearchPage.loadData,
    },
    {
      path: '/l',
      name: 'ListingBasePage',
      component: RedirectToLandingPage,
    },
    {
      path: '/l/:slug/:id',
      name: 'ListingPage',
      component: props => <ListingPage {...props} tab="listing" />,
      loadData: ListingPage.loadData,
    },
    {
      path: '/l/:slug/:id/book',
      name: 'ListingPageBook',
      component: props => <ListingPage {...props} tab="book" />,
      loadData: ListingPage.loadData,
    },
    {
      path: '/l/:slug/:id/checkout',
      auth: true,
      name: 'CheckoutPage',
      component: props => <CheckoutPage {...props} />,
      setInitialValues: CheckoutPage.setInitialValues,
    },
    {
      auth: true,
      path: '/l/new',
      name: 'NewListingPage',
      component: () => (
        <NamedRedirect
          name="EditListingPage"
          params={{ slug: draftSlug, id: draftId, type: 'new', tab: 'description' }}
        />
      ),
    },
    {
      auth: true,
      path: '/l/:slug/:id/:type/:tab',
      name: 'EditListingPage',
      component: props => <EditListingPage {...props} />,
      loadData: EditListingPage.loadData,
    },

    // Canonical path should be after the `/l/new` path since they
    // conflict and `new` is not a valid listing UUID.
    {
      path: '/l/:id',
      name: 'ListingPageCanonical',
      component: props => <ListingPage {...props} tab="listing" />,
      loadData: ListingPage.loadData,
    },
    {
      path: '/u',
      name: 'ProfileBasePage',
      component: RedirectToLandingPage,
    },
    {
      path: '/u/:displayName',
      name: 'ProfilePage',
      component: props => <ProfilePage {...props} />,
    },
    {
      path: '/profile-settings',
      auth: true,
      name: 'ProfileSettingsPage',
      component: props => <ProfileSettingsPage {...props} />,
    },
    {
      path: '/login',
      name: 'LoginPage',
      component: props => <AuthenticationPage {...props} tab="login" />,
    },
    {
      path: '/signup',
      name: 'SignupPage',
      component: props => <AuthenticationPage {...props} tab="signup" />,
    },
    {
      path: '/recover-password',
      name: 'PasswordRecoveryPage',
      component: props => <PasswordRecoveryPage {...props} />,
    },
    {
      path: '/inbox',
      auth: true,
      name: 'InboxBasePage',
      component: () => <NamedRedirect name="InboxPage" params={{ tab: 'sales' }} />,
    },
    {
      path: '/inbox/:tab',
      auth: true,
      name: 'InboxPage',
      component: props => <InboxPage {...props} />,
      loadData: InboxPage.loadData,
    },
    {
      path: '/order/:id',
      auth: true,
      name: 'OrderPage',
      component: RedirectToLandingPage,
    },
    {
      path: '/order/:id/details',
      auth: true,
      name: 'OrderDetailsPage',
      component: props => <OrderPage {...props} tab="details" />,
      loadData: OrderPage.loadData,
    },
    {
      path: '/order/:id/discussion',
      auth: true,
      name: 'OrderDiscussionPage',
      component: props => <OrderPage {...props} tab="discussion" />,
      loadData: OrderPage.loadData,
    },
    {
      path: '/sale/:id',
      auth: true,
      name: 'SalePage',
      component: props => <SalePage {...props} tab="discussion" />,
    },
    {
      path: '/sale/:id/details',
      auth: true,
      name: 'SaleDetailsPage',
      component: props => <SalePage {...props} tab="details" />,
      loadData: SalePage.loadData,
    },
    {
      path: '/sale/:id/discussion',
      auth: true,
      name: 'SaleDiscussionPage',
      component: props => <SalePage {...props} tab="discussion" />,
      loadData: SalePage.loadData,
    },
    {
      path: '/listings',
      auth: true,
      name: 'ManageListingsPage',
      component: props => <ManageListingsPage {...props} />,
      loadData: ManageListingsPage.loadData,
    },
    {
      path: '/account',
      auth: true,
      name: 'AccountSettingsPage',
      component: () => <NamedRedirect name="ContactDetailsPage" />,
    },
    {
      path: '/account/contact-details',
      auth: true,
      name: 'ContactDetailsPage',
      component: props => <ContactDetailsPage {...props} />,
      loadData: ContactDetailsPage.loadData,
    },
    {
      path: '/account/change-password',
      auth: true,
      name: 'PasswordChangePage',
      component: props => <PasswordChangePage {...props} />,
    },
    {
      path: '/account/payout-preferences',
      auth: true,
      name: 'PayoutPreferencesPage',
      component: props => <PayoutPreferencesPage {...props} />,
    },
    {
      path: '/styleguide',
      name: 'Styleguide',
      component: props => <StyleguidePage {...props} />,
    },
    {
      path: '/styleguide/g/:group',
      name: 'StyleguideGroup',
      component: props => <StyleguidePage {...props} />,
    },
    {
      path: '/styleguide/c/:component',
      name: 'StyleguideComponent',
      component: props => <StyleguidePage {...props} />,
    },
    {
      path: '/styleguide/c/:component/:example',
      name: 'StyleguideComponentExample',
      component: props => <StyleguidePage {...props} />,
    },
    {
      path: '/styleguide/c/:component/:example/raw',
      name: 'StyleguideComponentExampleRaw',
      component: props => <StyleguidePage raw {...props} />,
    },
    {
      path: '/notfound',
      name: 'NotFoundPage',
      component: props => <NotFoundPage {...props} />,
    },

    // Do not change this path!
    //
    // The API expects that the Starter App implements /reset-password endpoint
    {
      path: '/reset-password',
      name: 'PasswordResetPage',
      component: props => <PasswordResetPage {...props} />,
    },

    // Do not change this path!
    //
    // The API expects that the Starter App implements /verify-email endpoint
    {
      path: '/verify-email',
      auth: true,
      authPage: 'LoginPage',
      name: 'EmailVerificationPage',
      component: props => <EmailVerificationPage {...props} />,
    },
  ];
};

export default routeConfiguration;<|MERGE_RESOLUTION|>--- conflicted
+++ resolved
@@ -45,14 +45,11 @@
       name: 'LandingPage',
       component: props => <LandingPage {...props} />,
     },
-<<<<<<< HEAD
     {
       path: '/about',
       name: 'AboutPage',
       component: AboutPage,
     },
-=======
->>>>>>> 6446f170
     {
       path: '/s',
       name: 'SearchPage',
